# CLI Agent

The CLI Agent is a powerful, tool-augmented agent designed to assist with a wide variety of tasks directly from your command line. It leverages an extensible system of tools to interact with your file system, execute commands, make HTTP requests, manage Git repositories, and much more, streamlining complex workflows and boosting productivity.

## Features

*   Extensible tool system, allowing for easy addition of new capabilities.
*   Interactive mode for step-by-step task execution and refinement.
*   Configuration managed via a central [`config.yaml`](config.yaml:1) file.
*   Core tools for essential operations:
    *   File operations (read, write, list, delete)
    *   Command execution
    *   HTTP requests
    *   Git integration

## Prerequisites

*   Python 3.x

## Installation/Setup

1.  **Clone the repository:**
    ```bash
    git clone <YOUR_REPOSITORY_URL_HERE>
    cd cli-agent
    ```
2.  **Install dependencies:**
    It's recommended to create a virtual environment first.
    ```bash
    pip install -r requirements.txt
    ```
<<<<<<< HEAD
=======
    The requirements file lists runtime packages such as `google-cloud-aiplatform`,
    `vertexai`, `requests`, and `PyYAML`.
>>>>>>> 884c0102
3.  **Configure the agent:**
    Copy the example configuration file (if one is provided, e.g., `config.example.yaml`) to [`config.yaml`](config.yaml:1) and customize it according to your needs. At a minimum, you will need to review and potentially update settings in [`config.yaml`](config.yaml:1).

## Basic Usage

To run the agent with a specific task:

```bash
python agent.py "list all python files in the current directory"
```

For an interactive session simply run:

```bash
python agent.py
```

This starts a conversation where you can iteratively provide tasks and review the agent's responses.

## Available Tools

The agent comes equipped with a suite of built-in tools to perform various operations. Some examples include:

*   `read_file`: Reads the content of a specified file.
*   `write_file`: Writes content to a specified file.
*   `execute_command`: Executes a shell command.
*   `git_tool`: Performs Git operations like clone, commit, push.

New tools can be developed and integrated to extend the agent's capabilities.

## Configuration

The agent's behavior is controlled through the [`config.yaml`](config.yaml:1) file. Key configurable aspects include:

*   GCP Project ID (if using Google Cloud services)
*   Default AI Model name
*   Safe mode settings (to prevent accidental execution of harmful commands)
*   API keys for various services

Refer to the comments within [`config.yaml`](config.yaml:1) (or `config.example.yaml`) for detailed explanations of each configuration option.

### Required Environment Variables

The following environment variables must be set for the tools to function correctly:

* `TAVILY_API_KEY` - API key for Tavily web search used by `tavilytool.py`.
* `GOOGLE_APPLICATION_CREDENTIALS` - Path to the Google Cloud service account JSON file.

Example:

```bash
export TAVILY_API_KEY="your-tavily-key"
export GOOGLE_APPLICATION_CREDENTIALS="/path/to/credentials.json"
```

### Tavily Web Search CLI

You can use the standalone search script `tavilytool.py` to quickly query the web:

```bash
python tavilytool.py "open source llm projects" --depth advanced --max-results 3
```

This requires the `TAVILY_API_KEY` environment variable to be set as shown above.

## Contributing

Contributions are welcome! Please see `CONTRIBUTING.md` for guidelines on how to contribute to this project.

## License

This project is licensed under the BSD 3-Clause License - see the `LICENSE` file for details.<|MERGE_RESOLUTION|>--- conflicted
+++ resolved
@@ -29,11 +29,8 @@
     ```bash
     pip install -r requirements.txt
     ```
-<<<<<<< HEAD
-=======
     The requirements file lists runtime packages such as `google-cloud-aiplatform`,
     `vertexai`, `requests`, and `PyYAML`.
->>>>>>> 884c0102
 3.  **Configure the agent:**
     Copy the example configuration file (if one is provided, e.g., `config.example.yaml`) to [`config.yaml`](config.yaml:1) and customize it according to your needs. At a minimum, you will need to review and potentially update settings in [`config.yaml`](config.yaml:1).
 
